--- conflicted
+++ resolved
@@ -2,13 +2,9 @@
 
 v0.7.0 (TBD)
 --------------------
-<<<<<<< HEAD
- - [Importing] Fix for [Issue 37](https://github.com/cutright/DVH-Analytics/issues/37)
-=======
  - [Import] Allow user to keep dicom files in the selected import directory
->>>>>>> 65e02a06
  - [Modeling] Allow user to open ML model without explicitly generating an MVR model
- - [RadBio] Fix for [Issue 34](https://github.com/cutright/DVH-Analytics/issues/34)
+ - [RadBio] Fix for [Issue #34](https://github.com/cutright/DVH-Analytics/issues/34)
  - [Misc] Corrected units for beam perimeter and area
 
 
